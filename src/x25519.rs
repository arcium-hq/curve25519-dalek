--- conflicted
+++ resolved
@@ -192,9 +192,6 @@
 /// The bare, byte-oriented x25519 function, exactly as specified in RFC7748.
 ///
 /// This can be used with [`X25519_BASEPOINT_BYTES`] for people who
-<<<<<<< HEAD
-/// cannot use the better, safer, and faster DH API.
-=======
 /// cannot use the better, safer, and faster ephemeral DH API.
 /// # Example
 /// ```
@@ -227,19 +224,13 @@
 ///
 /// assert_eq!(alice_shared, bob_shared);
 /// ```
->>>>>>> 1d23a1d3
 pub fn x25519(k: [u8; 32], u: [u8; 32]) -> [u8; 32] {
     (clamp_scalar(k) * MontgomeryPoint(u)).to_bytes()
 }
 
 /// The X25519 basepoint, for use with the bare, byte-oriented x25519
 /// function.  This is provided for people who cannot use the typed
-<<<<<<< HEAD
 /// DH API for some reason.
-=======
-/// ephemeral DH API for some reason.
-/// See [`x25519`] for example usage.
->>>>>>> 1d23a1d3
 pub const X25519_BASEPOINT_BYTES: [u8; 32] = [
     9, 0, 0, 0, 0, 0, 0, 0, 0, 0, 0, 0, 0, 0, 0, 0, 0, 0, 0, 0, 0, 0, 0, 0, 0, 0, 0, 0, 0, 0, 0, 0,
 ];
