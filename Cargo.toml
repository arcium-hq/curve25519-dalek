--- conflicted
+++ resolved
@@ -4,7 +4,7 @@
 # - update CHANGELOG
 # - update html_root_url
 # - update README if required by semver
-version = "3.1.0"
+version = "3.0.2"
 authors = ["Isis Lovecruft <isis@patternsinthevoid.net>",
            "Henry de Valence <hdevalence@hdevalence.ca>"]
 readme = "README.md"
@@ -33,12 +33,8 @@
 sha2 = { version = "0.9", default-features = false }
 bincode = "1"
 criterion = "0.3.0"
-<<<<<<< HEAD
 hex = "0.4.2"
-rand = "0.7"
-=======
 rand = "0.8"
->>>>>>> d0dacb26
 
 [[bench]]
 name = "dalek_benchmarks"
